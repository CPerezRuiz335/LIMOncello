limoncello:
  ros__parameters:

    topics:
      input:
        lidar: /velodyne_points
        imu: /EL/Sensors/vectornav/IMU
      output:
        state: state  
        frame: full_pcl
      frame_id: global


<<<<<<< HEAD
    verbose: false   # print debug/performance board
    debug: true     # fill useful intermediate pcl (deskewed, processed ...) 
=======
    verbose: true   # print debug/performance board
    debug: false     # fill useful intermediate pcl (deskewed, processed ...) 
>>>>>>> 6dad9a00
                    # for visualizing purposes

    sensors:
      lidar:
        type: 1 # LiDAR type (0: OUSTER \ 1: VELODYNE \ 2: HESAI \ 3: LIVOX)
        end_of_sweep: false # whether the sweep reference time is w.r.t. the
                            # start or the end of the scan (only applies to VELODYNE/OUSTER)
      imu:
        hz: 400

      calibration:  # automatic IMU calibration (if all set to false, no calibration will be done)
<<<<<<< HEAD
        gravity: true     # estimate gravity vector
=======
        gravity_align: true     # estimate gravity vector
>>>>>>> 6dad9a00
        accel: true             # estimate lin. accel. bias
        gyro: true              # estimate ang. vel. bias
        time: 1.5               # time to estimate (during this time, the 
                               # robot must be at stand still)

      time_offset: true # whether to take into account a possible sync offset
                        # between IMU and LiDAR (set to true if they are not properly in sync)
      TAI_offset: 0.

      extrinsics:
        imu2baselink:
          t: [0.0, 0.0, 0.0 ]  # (x, y, z) [meters]
          R: [0., 0., 0.]        # roll, pitch, yaw [deg]

        lidar2baselink:
          t: [1.10, 0.0, 0.05] # (x, y, z) [meters]
<<<<<<< HEAD
          R: [0.0, -4.520403, 0.0]   # roll, pitch, yaw [deg]
=======
          R: [0.0, -0.0520403, 0.0]   # roll, pitch, yaw [deg]
>>>>>>> 6dad9a00
        gravity: 9.80304


      intrinsics:
        accel_bias: [ 0.0001, 0.0001, 0.0001 ]  # [m/s^2]
        gyro_bias:  [ 0.0001, 0.0001, 0.0001 ]  # [rad/s]
        sm: [ 1.,  0.,  0.,
              0.,  1.,  0.,
              0.,  0.,  1. ]

        # (if your IMU doesn't comply with axis system ISO-8855, 
        # this matrix is meant to map its current orientation with respect
        # to the standard axis system)
        #
        #   Y-pitch
        #   ^   
        #   |  
        #   | 
        #   |
        # Z-yaw o-----------> X-roll

      
    filters:
      voxel_grid:
        leaf_size: [ .5, .5, .5 ]

      min_distance: # sphere crop
        active: true
        value: 1.5  # [m]

      fov: # crop field of view
        active: false
<<<<<<< HEAD
        value: 180. # [deg]
=======
        value: 180  # [deg]
>>>>>>> 6dad9a00
      
      rate_sampling: # quick downsample
        active: false
        value: 2


    IKFoM:  # Iterative Kalman Filter on Manifolds lib
      query_iters: 3 # number of iterations doing KNN from max iterations 
<<<<<<< HEAD
      max_iters: 3  # max num of iterations of the IESEKF
      tolerance: 0.001                      
      lidar_noise: 0.0005
=======
      max_iters: 4  # max num of iterations of the IESEKF
      tolerance: 0.001                      
      lidar_noise: 0.001
>>>>>>> 6dad9a00

      covariance:
        gyro: 6.01e-4        # [m^2/s^2]
        accel: 1.53e-2       # [rad^2]
        bias_gyro: 1.54e-5   # [m^2/s^2 * sqrt(s)]
        bias_accel: 3.38e-4  # [rad/s * sqrt(s)]
      
      plane:                     # plane features for point to plane ICP
<<<<<<< HEAD
        points: 12                # num of points that constitute a plane
        max_sqrt_dist: 1.0       # [m] if a neighor exceeds is too far the plane is not valid
        plane_threshold: 0.1  # [m] max distance from point to plane to be 
=======
        points: 5                # num of points that constitute a plane
        max_sqrt_dist: 2.0       # [m] if a neighor exceeds is too far the plane is not valid
        plane_threshold: 5.0e-2  # [m] max distance from point to plane to be 
>>>>>>> 6dad9a00
                                 # considered a valid plane 
        

    iOctree:
      min_extent: 0.2
      bucket_size: 2
      downsample: true<|MERGE_RESOLUTION|>--- conflicted
+++ resolved
@@ -11,13 +11,8 @@
       frame_id: global
 
 
-<<<<<<< HEAD
-    verbose: false   # print debug/performance board
-    debug: true     # fill useful intermediate pcl (deskewed, processed ...) 
-=======
     verbose: true   # print debug/performance board
     debug: false     # fill useful intermediate pcl (deskewed, processed ...) 
->>>>>>> 6dad9a00
                     # for visualizing purposes
 
     sensors:
@@ -29,11 +24,7 @@
         hz: 400
 
       calibration:  # automatic IMU calibration (if all set to false, no calibration will be done)
-<<<<<<< HEAD
-        gravity: true     # estimate gravity vector
-=======
         gravity_align: true     # estimate gravity vector
->>>>>>> 6dad9a00
         accel: true             # estimate lin. accel. bias
         gyro: true              # estimate ang. vel. bias
         time: 1.5               # time to estimate (during this time, the 
@@ -50,11 +41,7 @@
 
         lidar2baselink:
           t: [1.10, 0.0, 0.05] # (x, y, z) [meters]
-<<<<<<< HEAD
-          R: [0.0, -4.520403, 0.0]   # roll, pitch, yaw [deg]
-=======
           R: [0.0, -0.0520403, 0.0]   # roll, pitch, yaw [deg]
->>>>>>> 6dad9a00
         gravity: 9.80304
 
 
@@ -87,11 +74,7 @@
 
       fov: # crop field of view
         active: false
-<<<<<<< HEAD
-        value: 180. # [deg]
-=======
         value: 180  # [deg]
->>>>>>> 6dad9a00
       
       rate_sampling: # quick downsample
         active: false
@@ -100,15 +83,9 @@
 
     IKFoM:  # Iterative Kalman Filter on Manifolds lib
       query_iters: 3 # number of iterations doing KNN from max iterations 
-<<<<<<< HEAD
-      max_iters: 3  # max num of iterations of the IESEKF
-      tolerance: 0.001                      
-      lidar_noise: 0.0005
-=======
       max_iters: 4  # max num of iterations of the IESEKF
       tolerance: 0.001                      
       lidar_noise: 0.001
->>>>>>> 6dad9a00
 
       covariance:
         gyro: 6.01e-4        # [m^2/s^2]
@@ -117,15 +94,9 @@
         bias_accel: 3.38e-4  # [rad/s * sqrt(s)]
       
       plane:                     # plane features for point to plane ICP
-<<<<<<< HEAD
-        points: 12                # num of points that constitute a plane
-        max_sqrt_dist: 1.0       # [m] if a neighor exceeds is too far the plane is not valid
-        plane_threshold: 0.1  # [m] max distance from point to plane to be 
-=======
         points: 5                # num of points that constitute a plane
         max_sqrt_dist: 2.0       # [m] if a neighor exceeds is too far the plane is not valid
         plane_threshold: 5.0e-2  # [m] max distance from point to plane to be 
->>>>>>> 6dad9a00
                                  # considered a valid plane 
         
 
