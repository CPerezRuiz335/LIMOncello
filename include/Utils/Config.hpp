#pragma once

#include <cmath>
#include <string>
#include <vector>

#include <Eigen/Core>
#include <Eigen/Geometry>

#include <iostream>
#include <iomanip> 
#include <type_traits>


struct Config {

	bool verbose;
	bool debug;

  struct Topics {
    struct {
      std::string lidar;
      std::string imu;
      std::string stop_ioctree_update;
    } input;

    struct {
      std::string state;
      std::string frame;
    } output;
  } topics;

  struct Frames {
    std::string world;
    std::string body;
    bool tf_pub;
  } frames;

  struct Sensors {
  	struct { 
  		int type; 
  		bool end_of_sweep;
  	} lidar;

  	struct {
  		int hz;
  	} imu;

  	struct {
  		bool gravity;
  		bool accel;
  		bool gyro;
  		float time;
  	} calibration;

  	bool time_offset;
    float TAI_offset;

  	struct {
  		Eigen::Affine3d imu2baselink_T;
  		Eigen::Affine3d lidar2baselink_T;
  		float gravity;
<<<<<<< HEAD

=======
>>>>>>> 6dad9a00
  	} extrinsics;

  	struct {
  		Eigen::Vector3d accel_bias;
  		Eigen::Vector3d gyro_bias;
  		Eigen::Matrix3d sm;
  	} intrinsics;

  } sensors;

  struct Filters {
    struct {
    	Eigen::Vector4d leaf_size;
    } voxel_grid;

    struct {
    	bool active;
    	float value;
    } min_distance;

    struct {
    	bool active;
    	float value;
    } fov;

    struct {
			bool active;
			int value;
    } rate_sampling;

  } filters;

  struct IKFoM {
  	int query_iters;
  	int max_iters;
  	float tolerance;
  	float lidar_noise;

  	struct {
  		float gyro;
  		float accel;
  		float bias_gyro;
  		float bias_accel;
  	} covariance;

  	struct {
  		int points;
  		float max_sqrt_dist;
  		float plane_threshold;
  	} plane;
  } ikfom;

  struct iOctree {
    float min_extent;
    int bucket_size;
    bool downsample;
  } ioctree;

  static Config& getInstance() {
    static Config* config = new Config();
    return *config;
  }

 private:
  // Singleton pattern
  Config() = default;

  // Delete copy/move so extra instances can't be created/moved.
  Config(const Config&) = delete;
  Config& operator=(const Config&) = delete;
  Config(Config&&) = delete;
  Config& operator=(Config&&) = delete;
};
<|MERGE_RESOLUTION|>--- conflicted
+++ resolved
@@ -60,10 +60,6 @@
   		Eigen::Affine3d imu2baselink_T;
   		Eigen::Affine3d lidar2baselink_T;
   		float gravity;
-<<<<<<< HEAD
-
-=======
->>>>>>> 6dad9a00
   	} extrinsics;
 
   	struct {
